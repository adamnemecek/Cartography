// !$*UTF8*$!
{
	archiveVersion = 1;
	classes = {
	};
	objectVersion = 46;
	objects = {

/* Begin PBXBuildFile section */
		546E9E891950A29300B16707 /* LayoutProxy.swift in Sources */ = {isa = PBXBuildFile; fileRef = 546E9E881950A29300B16707 /* LayoutProxy.swift */; };
		546E9E8D1950A31100B16707 /* Dimension.swift in Sources */ = {isa = PBXBuildFile; fileRef = 546E9E8C1950A31100B16707 /* Dimension.swift */; };
		546E9E8F1950A33700B16707 /* Coefficients.swift in Sources */ = {isa = PBXBuildFile; fileRef = 546E9E8E1950A33700B16707 /* Coefficients.swift */; };
		546E9E911950A76C00B16707 /* Edge.swift in Sources */ = {isa = PBXBuildFile; fileRef = 546E9E901950A76C00B16707 /* Edge.swift */; };
		546E9E931950A87600B16707 /* EdgeTests.swift in Sources */ = {isa = PBXBuildFile; fileRef = 546E9E921950A87600B16707 /* EdgeTests.swift */; };
		546E9E951950A97F00B16707 /* Expression.swift in Sources */ = {isa = PBXBuildFile; fileRef = 546E9E941950A97F00B16707 /* Expression.swift */; };
		546E9EA21950B33D00B16707 /* DimensionTests.swift in Sources */ = {isa = PBXBuildFile; fileRef = 54C96A23195063CD000CDD27 /* DimensionTests.swift */; };
		54C96A17195063CD000CDD27 /* Cartography.h in Headers */ = {isa = PBXBuildFile; fileRef = 54C96A16195063CD000CDD27 /* Cartography.h */; settings = {ATTRIBUTES = (Public, ); }; };
		54C96A1D195063CD000CDD27 /* Cartography.framework in Frameworks */ = {isa = PBXBuildFile; fileRef = 54C96A11195063CD000CDD27 /* Cartography.framework */; };
		54C96A30195064A6000CDD27 /* Property.swift in Sources */ = {isa = PBXBuildFile; fileRef = 54C96A2F195064A6000CDD27 /* Property.swift */; };
		54FA3A361950FD320094B82A /* Priority.swift in Sources */ = {isa = PBXBuildFile; fileRef = 54FA3A351950FD320094B82A /* Priority.swift */; };
<<<<<<< HEAD
		54FA3A381950FD8E0094B82A /* PriorityTests.swift in Sources */ = {isa = PBXBuildFile; fileRef = 54FA3A371950FD8E0094B82A /* PriorityTests.swift */; };
		54FA3A3C1951A2B60094B82A /* Point.swift in Sources */ = {isa = PBXBuildFile; fileRef = 54FA3A3B1951A2B60094B82A /* Point.swift */; };
		54FA3A3E1951A3750094B82A /* PointTests.swift in Sources */ = {isa = PBXBuildFile; fileRef = 54FA3A3D1951A3750094B82A /* PointTests.swift */; };
		54FA3A401951A41B0094B82A /* Compound.swift in Sources */ = {isa = PBXBuildFile; fileRef = 54FA3A3F1951A41B0094B82A /* Compound.swift */; };
		54FA3A421951A8070094B82A /* Size.swift in Sources */ = {isa = PBXBuildFile; fileRef = 54FA3A411951A8070094B82A /* Size.swift */; };
		54FA3A441951A9730094B82A /* SizeTests.swift in Sources */ = {isa = PBXBuildFile; fileRef = 54FA3A431951A9730094B82A /* SizeTests.swift */; };
=======
		54FA3A381950FD8E0094B82A /* OperatorTests.swift in Sources */ = {isa = PBXBuildFile; fileRef = 54FA3A371950FD8E0094B82A /* OperatorTests.swift */; };
>>>>>>> 977a7765
/* End PBXBuildFile section */

/* Begin PBXContainerItemProxy section */
		54C96A1E195063CD000CDD27 /* PBXContainerItemProxy */ = {
			isa = PBXContainerItemProxy;
			containerPortal = 54C96A08195063CD000CDD27 /* Project object */;
			proxyType = 1;
			remoteGlobalIDString = 54C96A10195063CD000CDD27;
			remoteInfo = Cartography;
		};
		54C96A33195067C1000CDD27 /* PBXContainerItemProxy */ = {
			isa = PBXContainerItemProxy;
			containerPortal = 54C96A08195063CD000CDD27 /* Project object */;
			proxyType = 1;
			remoteGlobalIDString = 54C96A10195063CD000CDD27;
			remoteInfo = Cartography;
		};
/* End PBXContainerItemProxy section */

/* Begin PBXFileReference section */
		546E9E881950A29300B16707 /* LayoutProxy.swift */ = {isa = PBXFileReference; fileEncoding = 4; lastKnownFileType = sourcecode.swift; path = LayoutProxy.swift; sourceTree = "<group>"; };
		546E9E8C1950A31100B16707 /* Dimension.swift */ = {isa = PBXFileReference; fileEncoding = 4; lastKnownFileType = sourcecode.swift; path = Dimension.swift; sourceTree = "<group>"; };
		546E9E8E1950A33700B16707 /* Coefficients.swift */ = {isa = PBXFileReference; fileEncoding = 4; lastKnownFileType = sourcecode.swift; path = Coefficients.swift; sourceTree = "<group>"; };
		546E9E901950A76C00B16707 /* Edge.swift */ = {isa = PBXFileReference; fileEncoding = 4; lastKnownFileType = sourcecode.swift; path = Edge.swift; sourceTree = "<group>"; };
		546E9E921950A87600B16707 /* EdgeTests.swift */ = {isa = PBXFileReference; fileEncoding = 4; lastKnownFileType = sourcecode.swift; path = EdgeTests.swift; sourceTree = "<group>"; };
		546E9E941950A97F00B16707 /* Expression.swift */ = {isa = PBXFileReference; fileEncoding = 4; lastKnownFileType = sourcecode.swift; path = Expression.swift; sourceTree = "<group>"; };
		54C96A11195063CD000CDD27 /* Cartography.framework */ = {isa = PBXFileReference; explicitFileType = wrapper.framework; includeInIndex = 0; path = Cartography.framework; sourceTree = BUILT_PRODUCTS_DIR; };
		54C96A15195063CD000CDD27 /* Info.plist */ = {isa = PBXFileReference; lastKnownFileType = text.plist.xml; path = Info.plist; sourceTree = "<group>"; };
		54C96A16195063CD000CDD27 /* Cartography.h */ = {isa = PBXFileReference; lastKnownFileType = sourcecode.c.h; path = Cartography.h; sourceTree = "<group>"; };
		54C96A1C195063CD000CDD27 /* CartographyTests.xctest */ = {isa = PBXFileReference; explicitFileType = wrapper.cfbundle; includeInIndex = 0; path = CartographyTests.xctest; sourceTree = BUILT_PRODUCTS_DIR; };
		54C96A22195063CD000CDD27 /* Info.plist */ = {isa = PBXFileReference; lastKnownFileType = text.plist.xml; path = Info.plist; sourceTree = "<group>"; };
		54C96A23195063CD000CDD27 /* DimensionTests.swift */ = {isa = PBXFileReference; lastKnownFileType = sourcecode.swift; path = DimensionTests.swift; sourceTree = "<group>"; };
		54C96A2F195064A6000CDD27 /* Property.swift */ = {isa = PBXFileReference; fileEncoding = 4; lastKnownFileType = sourcecode.swift; path = Property.swift; sourceTree = "<group>"; };
		54FA3A351950FD320094B82A /* Priority.swift */ = {isa = PBXFileReference; fileEncoding = 4; lastKnownFileType = sourcecode.swift; path = Priority.swift; sourceTree = "<group>"; };
<<<<<<< HEAD
		54FA3A371950FD8E0094B82A /* PriorityTests.swift */ = {isa = PBXFileReference; fileEncoding = 4; lastKnownFileType = sourcecode.swift; path = PriorityTests.swift; sourceTree = "<group>"; };
		54FA3A3B1951A2B60094B82A /* Point.swift */ = {isa = PBXFileReference; fileEncoding = 4; lastKnownFileType = sourcecode.swift; path = Point.swift; sourceTree = "<group>"; };
		54FA3A3D1951A3750094B82A /* PointTests.swift */ = {isa = PBXFileReference; fileEncoding = 4; lastKnownFileType = sourcecode.swift; path = PointTests.swift; sourceTree = "<group>"; };
		54FA3A3F1951A41B0094B82A /* Compound.swift */ = {isa = PBXFileReference; fileEncoding = 4; lastKnownFileType = sourcecode.swift; path = Compound.swift; sourceTree = "<group>"; };
		54FA3A411951A8070094B82A /* Size.swift */ = {isa = PBXFileReference; fileEncoding = 4; lastKnownFileType = sourcecode.swift; path = Size.swift; sourceTree = "<group>"; };
		54FA3A431951A9730094B82A /* SizeTests.swift */ = {isa = PBXFileReference; fileEncoding = 4; lastKnownFileType = sourcecode.swift; path = SizeTests.swift; sourceTree = "<group>"; };
=======
		54FA3A371950FD8E0094B82A /* OperatorTests.swift */ = {isa = PBXFileReference; fileEncoding = 4; lastKnownFileType = sourcecode.swift; path = OperatorTests.swift; sourceTree = "<group>"; };
>>>>>>> 977a7765
/* End PBXFileReference section */

/* Begin PBXFrameworksBuildPhase section */
		54C96A0D195063CD000CDD27 /* Frameworks */ = {
			isa = PBXFrameworksBuildPhase;
			buildActionMask = 2147483647;
			files = (
			);
			runOnlyForDeploymentPostprocessing = 0;
		};
		54C96A19195063CD000CDD27 /* Frameworks */ = {
			isa = PBXFrameworksBuildPhase;
			buildActionMask = 2147483647;
			files = (
				54C96A1D195063CD000CDD27 /* Cartography.framework in Frameworks */,
			);
			runOnlyForDeploymentPostprocessing = 0;
		};
/* End PBXFrameworksBuildPhase section */

/* Begin PBXGroup section */
		54C96A07195063CD000CDD27 = {
			isa = PBXGroup;
			children = (
				54C96A13195063CD000CDD27 /* Cartography */,
				54C96A20195063CD000CDD27 /* CartographyTests */,
				54C96A12195063CD000CDD27 /* Products */,
			);
			sourceTree = "<group>";
		};
		54C96A12195063CD000CDD27 /* Products */ = {
			isa = PBXGroup;
			children = (
				54C96A11195063CD000CDD27 /* Cartography.framework */,
				54C96A1C195063CD000CDD27 /* CartographyTests.xctest */,
			);
			name = Products;
			sourceTree = "<group>";
		};
		54C96A13195063CD000CDD27 /* Cartography */ = {
			isa = PBXGroup;
			children = (
				54C96A16195063CD000CDD27 /* Cartography.h */,
				546E9E8E1950A33700B16707 /* Coefficients.swift */,
				54FA3A3F1951A41B0094B82A /* Compound.swift */,
				546E9E8C1950A31100B16707 /* Dimension.swift */,
				546E9E901950A76C00B16707 /* Edge.swift */,
				546E9E941950A97F00B16707 /* Expression.swift */,
				546E9E881950A29300B16707 /* LayoutProxy.swift */,
				54FA3A351950FD320094B82A /* Priority.swift */,
				54FA3A3B1951A2B60094B82A /* Point.swift */,
				54C96A2F195064A6000CDD27 /* Property.swift */,
				54FA3A411951A8070094B82A /* Size.swift */,
				54C96A14195063CD000CDD27 /* Supporting Files */,
			);
			path = Cartography;
			sourceTree = "<group>";
		};
		54C96A14195063CD000CDD27 /* Supporting Files */ = {
			isa = PBXGroup;
			children = (
				54C96A15195063CD000CDD27 /* Info.plist */,
			);
			name = "Supporting Files";
			sourceTree = "<group>";
		};
		54C96A20195063CD000CDD27 /* CartographyTests */ = {
			isa = PBXGroup;
			children = (
				54C96A23195063CD000CDD27 /* DimensionTests.swift */,
				546E9E921950A87600B16707 /* EdgeTests.swift */,
<<<<<<< HEAD
				54FA3A371950FD8E0094B82A /* PriorityTests.swift */,
				54FA3A3D1951A3750094B82A /* PointTests.swift */,
				54FA3A431951A9730094B82A /* SizeTests.swift */,
=======
				54FA3A371950FD8E0094B82A /* OperatorTests.swift */,
>>>>>>> 977a7765
				54C96A21195063CD000CDD27 /* Supporting Files */,
			);
			path = CartographyTests;
			sourceTree = "<group>";
		};
		54C96A21195063CD000CDD27 /* Supporting Files */ = {
			isa = PBXGroup;
			children = (
				54C96A22195063CD000CDD27 /* Info.plist */,
			);
			name = "Supporting Files";
			sourceTree = "<group>";
		};
/* End PBXGroup section */

/* Begin PBXHeadersBuildPhase section */
		54C96A0E195063CD000CDD27 /* Headers */ = {
			isa = PBXHeadersBuildPhase;
			buildActionMask = 2147483647;
			files = (
				54C96A17195063CD000CDD27 /* Cartography.h in Headers */,
			);
			runOnlyForDeploymentPostprocessing = 0;
		};
/* End PBXHeadersBuildPhase section */

/* Begin PBXNativeTarget section */
		54C96A10195063CD000CDD27 /* Cartography */ = {
			isa = PBXNativeTarget;
			buildConfigurationList = 54C96A27195063CD000CDD27 /* Build configuration list for PBXNativeTarget "Cartography" */;
			buildPhases = (
				54C96A0C195063CD000CDD27 /* Sources */,
				54C96A0D195063CD000CDD27 /* Frameworks */,
				54C96A0E195063CD000CDD27 /* Headers */,
				54C96A0F195063CD000CDD27 /* Resources */,
			);
			buildRules = (
			);
			dependencies = (
			);
			name = Cartography;
			productName = Cartography;
			productReference = 54C96A11195063CD000CDD27 /* Cartography.framework */;
			productType = "com.apple.product-type.framework";
		};
		54C96A1B195063CD000CDD27 /* CartographyTests */ = {
			isa = PBXNativeTarget;
			buildConfigurationList = 54C96A2A195063CD000CDD27 /* Build configuration list for PBXNativeTarget "CartographyTests" */;
			buildPhases = (
				54C96A18195063CD000CDD27 /* Sources */,
				54C96A19195063CD000CDD27 /* Frameworks */,
				54C96A1A195063CD000CDD27 /* Resources */,
			);
			buildRules = (
			);
			dependencies = (
				54C96A1F195063CD000CDD27 /* PBXTargetDependency */,
				54C96A34195067C1000CDD27 /* PBXTargetDependency */,
			);
			name = CartographyTests;
			productName = CartographyTests;
			productReference = 54C96A1C195063CD000CDD27 /* CartographyTests.xctest */;
			productType = "com.apple.product-type.bundle.unit-test";
		};
/* End PBXNativeTarget section */

/* Begin PBXProject section */
		54C96A08195063CD000CDD27 /* Project object */ = {
			isa = PBXProject;
			attributes = {
				LastUpgradeCheck = 0600;
				ORGANIZATIONNAME = "Robert Böhnke";
				TargetAttributes = {
					54C96A10195063CD000CDD27 = {
						CreatedOnToolsVersion = 6.0;
					};
					54C96A1B195063CD000CDD27 = {
						CreatedOnToolsVersion = 6.0;
						TestTargetID = 54C96A10195063CD000CDD27;
					};
				};
			};
			buildConfigurationList = 54C96A0B195063CD000CDD27 /* Build configuration list for PBXProject "Cartography" */;
			compatibilityVersion = "Xcode 3.2";
			developmentRegion = English;
			hasScannedForEncodings = 0;
			knownRegions = (
				en,
			);
			mainGroup = 54C96A07195063CD000CDD27;
			productRefGroup = 54C96A12195063CD000CDD27 /* Products */;
			projectDirPath = "";
			projectRoot = "";
			targets = (
				54C96A10195063CD000CDD27 /* Cartography */,
				54C96A1B195063CD000CDD27 /* CartographyTests */,
			);
		};
/* End PBXProject section */

/* Begin PBXResourcesBuildPhase section */
		54C96A0F195063CD000CDD27 /* Resources */ = {
			isa = PBXResourcesBuildPhase;
			buildActionMask = 2147483647;
			files = (
			);
			runOnlyForDeploymentPostprocessing = 0;
		};
		54C96A1A195063CD000CDD27 /* Resources */ = {
			isa = PBXResourcesBuildPhase;
			buildActionMask = 2147483647;
			files = (
			);
			runOnlyForDeploymentPostprocessing = 0;
		};
/* End PBXResourcesBuildPhase section */

/* Begin PBXSourcesBuildPhase section */
		54C96A0C195063CD000CDD27 /* Sources */ = {
			isa = PBXSourcesBuildPhase;
			buildActionMask = 2147483647;
			files = (
				54C96A30195064A6000CDD27 /* Property.swift in Sources */,
				546E9E891950A29300B16707 /* LayoutProxy.swift in Sources */,
				54FA3A361950FD320094B82A /* Priority.swift in Sources */,
				546E9E8D1950A31100B16707 /* Dimension.swift in Sources */,
				546E9E911950A76C00B16707 /* Edge.swift in Sources */,
				54FA3A421951A8070094B82A /* Size.swift in Sources */,
				54FA3A3C1951A2B60094B82A /* Point.swift in Sources */,
				546E9E8F1950A33700B16707 /* Coefficients.swift in Sources */,
				54FA3A401951A41B0094B82A /* Compound.swift in Sources */,
				546E9E951950A97F00B16707 /* Expression.swift in Sources */,
			);
			runOnlyForDeploymentPostprocessing = 0;
		};
		54C96A18195063CD000CDD27 /* Sources */ = {
			isa = PBXSourcesBuildPhase;
			buildActionMask = 2147483647;
			files = (
<<<<<<< HEAD
				54FA3A381950FD8E0094B82A /* PriorityTests.swift in Sources */,
				54FA3A441951A9730094B82A /* SizeTests.swift in Sources */,
				54FA3A3E1951A3750094B82A /* PointTests.swift in Sources */,
=======
				54FA3A381950FD8E0094B82A /* OperatorTests.swift in Sources */,
>>>>>>> 977a7765
				546E9EA21950B33D00B16707 /* DimensionTests.swift in Sources */,
				546E9E931950A87600B16707 /* EdgeTests.swift in Sources */,
			);
			runOnlyForDeploymentPostprocessing = 0;
		};
/* End PBXSourcesBuildPhase section */

/* Begin PBXTargetDependency section */
		54C96A1F195063CD000CDD27 /* PBXTargetDependency */ = {
			isa = PBXTargetDependency;
			target = 54C96A10195063CD000CDD27 /* Cartography */;
			targetProxy = 54C96A1E195063CD000CDD27 /* PBXContainerItemProxy */;
		};
		54C96A34195067C1000CDD27 /* PBXTargetDependency */ = {
			isa = PBXTargetDependency;
			target = 54C96A10195063CD000CDD27 /* Cartography */;
			targetProxy = 54C96A33195067C1000CDD27 /* PBXContainerItemProxy */;
		};
/* End PBXTargetDependency section */

/* Begin XCBuildConfiguration section */
		54C96A25195063CD000CDD27 /* Debug */ = {
			isa = XCBuildConfiguration;
			buildSettings = {
				ALWAYS_SEARCH_USER_PATHS = NO;
				CLANG_CXX_LANGUAGE_STANDARD = "gnu++0x";
				CLANG_CXX_LIBRARY = "libc++";
				CLANG_ENABLE_MODULES = YES;
				CLANG_ENABLE_OBJC_ARC = YES;
				CLANG_WARN_BOOL_CONVERSION = YES;
				CLANG_WARN_CONSTANT_CONVERSION = YES;
				CLANG_WARN_DIRECT_OBJC_ISA_USAGE = YES_ERROR;
				CLANG_WARN_EMPTY_BODY = YES;
				CLANG_WARN_ENUM_CONVERSION = YES;
				CLANG_WARN_INT_CONVERSION = YES;
				CLANG_WARN_OBJC_ROOT_CLASS = YES_ERROR;
				CLANG_WARN_UNREACHABLE_CODE = YES;
				CLANG_WARN__DUPLICATE_METHOD_MATCH = YES;
				"CODE_SIGN_IDENTITY[sdk=iphoneos*]" = "iPhone Developer";
				COPY_PHASE_STRIP = NO;
				CURRENT_PROJECT_VERSION = 1;
				ENABLE_STRICT_OBJC_MSGSEND = YES;
				GCC_C_LANGUAGE_STANDARD = gnu99;
				GCC_DYNAMIC_NO_PIC = NO;
				GCC_OPTIMIZATION_LEVEL = 0;
				GCC_PREPROCESSOR_DEFINITIONS = (
					"DEBUG=1",
					"$(inherited)",
				);
				GCC_SYMBOLS_PRIVATE_EXTERN = NO;
				GCC_WARN_64_TO_32_BIT_CONVERSION = YES;
				GCC_WARN_ABOUT_RETURN_TYPE = YES_ERROR;
				GCC_WARN_UNDECLARED_SELECTOR = YES;
				GCC_WARN_UNINITIALIZED_AUTOS = YES_AGGRESSIVE;
				GCC_WARN_UNUSED_FUNCTION = YES;
				GCC_WARN_UNUSED_VARIABLE = YES;
				IPHONEOS_DEPLOYMENT_TARGET = 8.0;
				METAL_ENABLE_DEBUG_INFO = YES;
				ONLY_ACTIVE_ARCH = YES;
				SDKROOT = iphoneos;
				SWIFT_OPTIMIZATION_LEVEL = "-Onone";
				TARGETED_DEVICE_FAMILY = "1,2";
				VERSIONING_SYSTEM = "apple-generic";
				VERSION_INFO_PREFIX = "";
			};
			name = Debug;
		};
		54C96A26195063CD000CDD27 /* Release */ = {
			isa = XCBuildConfiguration;
			buildSettings = {
				ALWAYS_SEARCH_USER_PATHS = NO;
				CLANG_CXX_LANGUAGE_STANDARD = "gnu++0x";
				CLANG_CXX_LIBRARY = "libc++";
				CLANG_ENABLE_MODULES = YES;
				CLANG_ENABLE_OBJC_ARC = YES;
				CLANG_WARN_BOOL_CONVERSION = YES;
				CLANG_WARN_CONSTANT_CONVERSION = YES;
				CLANG_WARN_DIRECT_OBJC_ISA_USAGE = YES_ERROR;
				CLANG_WARN_EMPTY_BODY = YES;
				CLANG_WARN_ENUM_CONVERSION = YES;
				CLANG_WARN_INT_CONVERSION = YES;
				CLANG_WARN_OBJC_ROOT_CLASS = YES_ERROR;
				CLANG_WARN_UNREACHABLE_CODE = YES;
				CLANG_WARN__DUPLICATE_METHOD_MATCH = YES;
				"CODE_SIGN_IDENTITY[sdk=iphoneos*]" = "iPhone Developer";
				COPY_PHASE_STRIP = YES;
				CURRENT_PROJECT_VERSION = 1;
				ENABLE_NS_ASSERTIONS = NO;
				ENABLE_STRICT_OBJC_MSGSEND = YES;
				GCC_C_LANGUAGE_STANDARD = gnu99;
				GCC_WARN_64_TO_32_BIT_CONVERSION = YES;
				GCC_WARN_ABOUT_RETURN_TYPE = YES_ERROR;
				GCC_WARN_UNDECLARED_SELECTOR = YES;
				GCC_WARN_UNINITIALIZED_AUTOS = YES_AGGRESSIVE;
				GCC_WARN_UNUSED_FUNCTION = YES;
				GCC_WARN_UNUSED_VARIABLE = YES;
				IPHONEOS_DEPLOYMENT_TARGET = 8.0;
				METAL_ENABLE_DEBUG_INFO = NO;
				SDKROOT = iphoneos;
				TARGETED_DEVICE_FAMILY = "1,2";
				VALIDATE_PRODUCT = YES;
				VERSIONING_SYSTEM = "apple-generic";
				VERSION_INFO_PREFIX = "";
			};
			name = Release;
		};
		54C96A28195063CD000CDD27 /* Debug */ = {
			isa = XCBuildConfiguration;
			buildSettings = {
				CLANG_ENABLE_MODULES = YES;
				DEFINES_MODULE = YES;
				DYLIB_COMPATIBILITY_VERSION = 1;
				DYLIB_CURRENT_VERSION = 1;
				DYLIB_INSTALL_NAME_BASE = "@rpath";
				INFOPLIST_FILE = Cartography/Info.plist;
				INSTALL_PATH = "$(LOCAL_LIBRARY_DIR)/Frameworks";
				LD_RUNPATH_SEARCH_PATHS = "$(inherited) @executable_path/Frameworks @loader_path/Frameworks";
				PRODUCT_NAME = "$(TARGET_NAME)";
				SKIP_INSTALL = YES;
				SWIFT_OPTIMIZATION_LEVEL = "-Onone";
			};
			name = Debug;
		};
		54C96A29195063CD000CDD27 /* Release */ = {
			isa = XCBuildConfiguration;
			buildSettings = {
				CLANG_ENABLE_MODULES = YES;
				DEFINES_MODULE = YES;
				DYLIB_COMPATIBILITY_VERSION = 1;
				DYLIB_CURRENT_VERSION = 1;
				DYLIB_INSTALL_NAME_BASE = "@rpath";
				INFOPLIST_FILE = Cartography/Info.plist;
				INSTALL_PATH = "$(LOCAL_LIBRARY_DIR)/Frameworks";
				LD_RUNPATH_SEARCH_PATHS = "$(inherited) @executable_path/Frameworks @loader_path/Frameworks";
				PRODUCT_NAME = "$(TARGET_NAME)";
				SKIP_INSTALL = YES;
			};
			name = Release;
		};
		54C96A2B195063CD000CDD27 /* Debug */ = {
			isa = XCBuildConfiguration;
			buildSettings = {
				FRAMEWORK_SEARCH_PATHS = (
					"$(SDKROOT)/Developer/Library/Frameworks",
					"$(inherited)",
				);
				GCC_PREPROCESSOR_DEFINITIONS = (
					"DEBUG=1",
					"$(inherited)",
				);
				INFOPLIST_FILE = CartographyTests/Info.plist;
				LD_RUNPATH_SEARCH_PATHS = "$(inherited) @executable_path/Frameworks @loader_path/Frameworks";
				METAL_ENABLE_DEBUG_INFO = YES;
				PRODUCT_NAME = "$(TARGET_NAME)";
			};
			name = Debug;
		};
		54C96A2C195063CD000CDD27 /* Release */ = {
			isa = XCBuildConfiguration;
			buildSettings = {
				FRAMEWORK_SEARCH_PATHS = (
					"$(SDKROOT)/Developer/Library/Frameworks",
					"$(inherited)",
				);
				INFOPLIST_FILE = CartographyTests/Info.plist;
				LD_RUNPATH_SEARCH_PATHS = "$(inherited) @executable_path/Frameworks @loader_path/Frameworks";
				METAL_ENABLE_DEBUG_INFO = NO;
				PRODUCT_NAME = "$(TARGET_NAME)";
			};
			name = Release;
		};
/* End XCBuildConfiguration section */

/* Begin XCConfigurationList section */
		54C96A0B195063CD000CDD27 /* Build configuration list for PBXProject "Cartography" */ = {
			isa = XCConfigurationList;
			buildConfigurations = (
				54C96A25195063CD000CDD27 /* Debug */,
				54C96A26195063CD000CDD27 /* Release */,
			);
			defaultConfigurationIsVisible = 0;
			defaultConfigurationName = Release;
		};
		54C96A27195063CD000CDD27 /* Build configuration list for PBXNativeTarget "Cartography" */ = {
			isa = XCConfigurationList;
			buildConfigurations = (
				54C96A28195063CD000CDD27 /* Debug */,
				54C96A29195063CD000CDD27 /* Release */,
			);
			defaultConfigurationIsVisible = 0;
			defaultConfigurationName = Release;
		};
		54C96A2A195063CD000CDD27 /* Build configuration list for PBXNativeTarget "CartographyTests" */ = {
			isa = XCConfigurationList;
			buildConfigurations = (
				54C96A2B195063CD000CDD27 /* Debug */,
				54C96A2C195063CD000CDD27 /* Release */,
			);
			defaultConfigurationIsVisible = 0;
			defaultConfigurationName = Release;
		};
/* End XCConfigurationList section */
	};
	rootObject = 54C96A08195063CD000CDD27 /* Project object */;
}<|MERGE_RESOLUTION|>--- conflicted
+++ resolved
@@ -18,16 +18,12 @@
 		54C96A1D195063CD000CDD27 /* Cartography.framework in Frameworks */ = {isa = PBXBuildFile; fileRef = 54C96A11195063CD000CDD27 /* Cartography.framework */; };
 		54C96A30195064A6000CDD27 /* Property.swift in Sources */ = {isa = PBXBuildFile; fileRef = 54C96A2F195064A6000CDD27 /* Property.swift */; };
 		54FA3A361950FD320094B82A /* Priority.swift in Sources */ = {isa = PBXBuildFile; fileRef = 54FA3A351950FD320094B82A /* Priority.swift */; };
-<<<<<<< HEAD
-		54FA3A381950FD8E0094B82A /* PriorityTests.swift in Sources */ = {isa = PBXBuildFile; fileRef = 54FA3A371950FD8E0094B82A /* PriorityTests.swift */; };
 		54FA3A3C1951A2B60094B82A /* Point.swift in Sources */ = {isa = PBXBuildFile; fileRef = 54FA3A3B1951A2B60094B82A /* Point.swift */; };
 		54FA3A3E1951A3750094B82A /* PointTests.swift in Sources */ = {isa = PBXBuildFile; fileRef = 54FA3A3D1951A3750094B82A /* PointTests.swift */; };
 		54FA3A401951A41B0094B82A /* Compound.swift in Sources */ = {isa = PBXBuildFile; fileRef = 54FA3A3F1951A41B0094B82A /* Compound.swift */; };
 		54FA3A421951A8070094B82A /* Size.swift in Sources */ = {isa = PBXBuildFile; fileRef = 54FA3A411951A8070094B82A /* Size.swift */; };
 		54FA3A441951A9730094B82A /* SizeTests.swift in Sources */ = {isa = PBXBuildFile; fileRef = 54FA3A431951A9730094B82A /* SizeTests.swift */; };
-=======
 		54FA3A381950FD8E0094B82A /* OperatorTests.swift in Sources */ = {isa = PBXBuildFile; fileRef = 54FA3A371950FD8E0094B82A /* OperatorTests.swift */; };
->>>>>>> 977a7765
 /* End PBXBuildFile section */
 
 /* Begin PBXContainerItemProxy section */
@@ -62,16 +58,12 @@
 		54C96A23195063CD000CDD27 /* DimensionTests.swift */ = {isa = PBXFileReference; lastKnownFileType = sourcecode.swift; path = DimensionTests.swift; sourceTree = "<group>"; };
 		54C96A2F195064A6000CDD27 /* Property.swift */ = {isa = PBXFileReference; fileEncoding = 4; lastKnownFileType = sourcecode.swift; path = Property.swift; sourceTree = "<group>"; };
 		54FA3A351950FD320094B82A /* Priority.swift */ = {isa = PBXFileReference; fileEncoding = 4; lastKnownFileType = sourcecode.swift; path = Priority.swift; sourceTree = "<group>"; };
-<<<<<<< HEAD
-		54FA3A371950FD8E0094B82A /* PriorityTests.swift */ = {isa = PBXFileReference; fileEncoding = 4; lastKnownFileType = sourcecode.swift; path = PriorityTests.swift; sourceTree = "<group>"; };
 		54FA3A3B1951A2B60094B82A /* Point.swift */ = {isa = PBXFileReference; fileEncoding = 4; lastKnownFileType = sourcecode.swift; path = Point.swift; sourceTree = "<group>"; };
 		54FA3A3D1951A3750094B82A /* PointTests.swift */ = {isa = PBXFileReference; fileEncoding = 4; lastKnownFileType = sourcecode.swift; path = PointTests.swift; sourceTree = "<group>"; };
 		54FA3A3F1951A41B0094B82A /* Compound.swift */ = {isa = PBXFileReference; fileEncoding = 4; lastKnownFileType = sourcecode.swift; path = Compound.swift; sourceTree = "<group>"; };
 		54FA3A411951A8070094B82A /* Size.swift */ = {isa = PBXFileReference; fileEncoding = 4; lastKnownFileType = sourcecode.swift; path = Size.swift; sourceTree = "<group>"; };
 		54FA3A431951A9730094B82A /* SizeTests.swift */ = {isa = PBXFileReference; fileEncoding = 4; lastKnownFileType = sourcecode.swift; path = SizeTests.swift; sourceTree = "<group>"; };
-=======
 		54FA3A371950FD8E0094B82A /* OperatorTests.swift */ = {isa = PBXFileReference; fileEncoding = 4; lastKnownFileType = sourcecode.swift; path = OperatorTests.swift; sourceTree = "<group>"; };
->>>>>>> 977a7765
 /* End PBXFileReference section */
 
 /* Begin PBXFrameworksBuildPhase section */
@@ -143,13 +135,9 @@
 			children = (
 				54C96A23195063CD000CDD27 /* DimensionTests.swift */,
 				546E9E921950A87600B16707 /* EdgeTests.swift */,
-<<<<<<< HEAD
-				54FA3A371950FD8E0094B82A /* PriorityTests.swift */,
 				54FA3A3D1951A3750094B82A /* PointTests.swift */,
 				54FA3A431951A9730094B82A /* SizeTests.swift */,
-=======
 				54FA3A371950FD8E0094B82A /* OperatorTests.swift */,
->>>>>>> 977a7765
 				54C96A21195063CD000CDD27 /* Supporting Files */,
 			);
 			path = CartographyTests;
@@ -289,13 +277,9 @@
 			isa = PBXSourcesBuildPhase;
 			buildActionMask = 2147483647;
 			files = (
-<<<<<<< HEAD
-				54FA3A381950FD8E0094B82A /* PriorityTests.swift in Sources */,
 				54FA3A441951A9730094B82A /* SizeTests.swift in Sources */,
 				54FA3A3E1951A3750094B82A /* PointTests.swift in Sources */,
-=======
 				54FA3A381950FD8E0094B82A /* OperatorTests.swift in Sources */,
->>>>>>> 977a7765
 				546E9EA21950B33D00B16707 /* DimensionTests.swift in Sources */,
 				546E9E931950A87600B16707 /* EdgeTests.swift in Sources */,
 			);
