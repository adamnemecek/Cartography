import Cartography

import Nimble
import Quick

class DistributeSpec: QuickSpec {
    override func spec() {
<<<<<<< HEAD
        var superview: TestView!
        var viewA: TestView!
        var viewB: TestView!
        var viewC: TestView!
=======
        var window: View!
        var viewA: View!
        var viewB: View!
        var viewC: View!
>>>>>>> 36eeb22d

        beforeEach {
            window = TestWindow(frame: CGRectMake(0, 0, 400, 400))

            viewA = TestView(frame: CGRectZero)
            window.addSubview(viewA)

            viewB = TestView(frame: CGRectZero)
            window.addSubview(viewB)

            viewC = TestView(frame: CGRectZero)
            window.addSubview(viewC)

            constrain(viewA, viewB, viewC) { viewA, viewB, viewC in
                viewA.width  == 100
                viewA.height == 100

                viewA.top  == viewA.superview!.top
                viewA.left == viewA.superview!.left

                viewA.size == viewB.size
                viewA.size == viewC.size
            }
        }

        describe("from left to right") {
            beforeEach {
                constrain(viewA, viewB, viewC) { viewA, viewB, viewC in
                    align(centerY: viewA, viewB, viewC)
                    distribute(by: 10, leftToRight: viewA, viewB, viewC)
                }

                superview.layoutIfNeeded()
            }

            it("should distribute the views") {
                expect(viewA.frame.minX).to(equal(  0))
                expect(viewB.frame.minX).to(equal(110))
                expect(viewC.frame.minX).to(equal(220))
            }

            it("should disable translating autoresizing masks into constraints") {
                expect(viewA).notTo(translateAutoresizingMasksToConstraints())
                expect(viewB).notTo(translateAutoresizingMasksToConstraints())
                expect(viewC).notTo(translateAutoresizingMasksToConstraints())
            }
        }

        describe("vertically") {
            beforeEach {
                constrain(viewA, viewB, viewC) { viewA, viewB, viewC in
                    align(centerX: viewA, viewB, viewC)
                    distribute(by: 10, vertically: viewA, viewB, viewC)
                }

                superview.layoutIfNeeded()
            }

            it("should distribute the views") {
                expect(viewA.frame.minY).to(equal(  0))
                expect(viewB.frame.minY).to(equal(110))
                expect(viewC.frame.minY).to(equal(220))
            }

            it("should disable translating autoresizing masks into constraints") {
                expect(viewA).notTo(translateAutoresizingMasksToConstraints())
                expect(viewB).notTo(translateAutoresizingMasksToConstraints())
                expect(viewC).notTo(translateAutoresizingMasksToConstraints())
            }
        }
    }
}<|MERGE_RESOLUTION|>--- conflicted
+++ resolved
@@ -5,17 +5,10 @@
 
 class DistributeSpec: QuickSpec {
     override func spec() {
-<<<<<<< HEAD
-        var superview: TestView!
+        var window: TestWindow!
         var viewA: TestView!
         var viewB: TestView!
         var viewC: TestView!
-=======
-        var window: View!
-        var viewA: View!
-        var viewB: View!
-        var viewC: View!
->>>>>>> 36eeb22d
 
         beforeEach {
             window = TestWindow(frame: CGRectMake(0, 0, 400, 400))
@@ -48,7 +41,7 @@
                     distribute(by: 10, leftToRight: viewA, viewB, viewC)
                 }
 
-                superview.layoutIfNeeded()
+                window.layoutIfNeeded()
             }
 
             it("should distribute the views") {
@@ -71,7 +64,7 @@
                     distribute(by: 10, vertically: viewA, viewB, viewC)
                 }
 
-                superview.layoutIfNeeded()
+                window.layoutIfNeeded()
             }
 
             it("should distribute the views") {
