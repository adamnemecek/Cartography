--- conflicted
+++ resolved
@@ -5,13 +5,8 @@
 
 class SizeSpec: QuickSpec {
     override func spec() {
-<<<<<<< HEAD
-        var superview: TestView!
+        var window: TestWindow!
         var view: TestView!
-=======
-        var window: View!
-        var view: View!
->>>>>>> 36eeb22d
 
         beforeEach {
             window = TestWindow(frame: CGRectMake(0, 0, 400, 400))
@@ -26,7 +21,7 @@
                     view.size == view.superview!.size
                 }
 
-                superview.layoutIfNeeded()
+                window.layoutIfNeeded()
 
                 expect(view.frame.size).to(equal(CGSizeMake(400, 400)))
             }
@@ -37,7 +32,7 @@
                     view.size >= view.superview!.size
                 }
 
-                superview.layoutIfNeeded()
+                window.layoutIfNeeded()
 
                 expect(view.frame.size).to(equal(CGSizeMake(400, 400)))
             }
@@ -47,7 +42,7 @@
                     view.size == view.superview!.size * 2
                 }
 
-                superview.layoutIfNeeded()
+                window.layoutIfNeeded()
 
                 expect(view.frame.size).to(equal(CGSizeMake(800, 800)))
             }
@@ -57,7 +52,7 @@
                     view.size == view.superview!.size / 2
                 }
 
-                superview.layoutIfNeeded()
+                window.layoutIfNeeded()
 
                 expect(view.frame.size).to(equal(CGSizeMake(200, 200)))
             }
