//
//  LayoutProxy.swift
//  Cartography
//
//  Created by Robert Böhnke on 17/06/14.
//  Copyright (c) 2014 Robert Böhnke. All rights reserved.
//

import UIKit

class LayoutProxy {
    let width: Dimension
    let height: Dimension

    let size: Size

    let top: Edge
    let right: Edge
    let bottom: Edge
    let left: Edge

    let leading: Edge
    let trailing: Edge

    let centerX: Edge
    let centerY: Edge

<<<<<<< HEAD
    let center: Point
=======
    let baseline: Edge
>>>>>>> 977a7765

    init(_ view: UIView) {
        self.width = Dimension.Width(view)
        self.height = Dimension.Height(view)

        self.size = Size.Size(view)

        self.top = Edge.Top(view)
        self.right = Edge.Right(view)
        self.bottom = Edge.Bottom(view)
        self.left = Edge.Left(view)

        self.leading = Edge.Leading(view)
        self.trailing = Edge.Trailing(view)

        self.centerX = Edge.CenterX(view)
        self.centerY = Edge.CenterY(view)

<<<<<<< HEAD
        self.center = Point.Center(view)
=======
        self.baseline = Edge.Baseline(view)
>>>>>>> 977a7765
    }
}

func layout(view: UIView, block: LayoutProxy -> ()) {
    block(LayoutProxy(view))

    view.layoutIfNeeded()
}

func layout(v1: UIView, v2: UIView, block: (LayoutProxy, LayoutProxy) -> ()) {
    block(LayoutProxy(v1), LayoutProxy(v2))

    v1.layoutIfNeeded()
    v2.layoutIfNeeded()
}

func layout(v1: UIView, v2: UIView, v3: UIView, block: (LayoutProxy, LayoutProxy, LayoutProxy) -> ()) {
    block(LayoutProxy(v1), LayoutProxy(v2), LayoutProxy(v3))

    v1.layoutIfNeeded()
    v2.layoutIfNeeded()
    v3.layoutIfNeeded()
}

func layout(views: UIView[], block:(LayoutProxy[]) -> ()) {
    block(views.map({ LayoutProxy($0) }))

    for view in views {
        view.layoutIfNeeded()
    }
}<|MERGE_RESOLUTION|>--- conflicted
+++ resolved
@@ -24,12 +24,9 @@
 
     let centerX: Edge
     let centerY: Edge
+    let center: Point
 
-<<<<<<< HEAD
-    let center: Point
-=======
     let baseline: Edge
->>>>>>> 977a7765
 
     init(_ view: UIView) {
         self.width = Dimension.Width(view)
@@ -47,12 +44,9 @@
 
         self.centerX = Edge.CenterX(view)
         self.centerY = Edge.CenterY(view)
+        self.center = Point.Center(view)
 
-<<<<<<< HEAD
-        self.center = Point.Center(view)
-=======
         self.baseline = Edge.Baseline(view)
->>>>>>> 977a7765
     }
 }
 
